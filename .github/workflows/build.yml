name: Build
on: 
  push:
    branches:
      - master
      - main
      - tmp-*
    tags:
      - v*
  pull_request:

jobs:
  dowsing:
    runs-on: ${{ matrix.os }}
    strategy:
      fail-fast: false
      matrix:
        python-version: ["3.6", "3.7", "3.8", "3.9"]
        os: [macOS-latest, ubuntu-latest, windows-latest]

    steps:
      - name: Checkout
        uses: actions/checkout@v1
      - name: Set Up Python ${{ matrix.python-version }}
        uses: actions/setup-python@v2
        with:
          python-version: ${{ matrix.python-version }}
      - name: Install
        run: |
          python -m pip install --upgrade pip
          make setup
          pip install -U .
      - name: Test
        run: make test
      - name: Lint
        run: make lint
<<<<<<< HEAD
  check-deps:
    runs-on: ${{ matrix.os }}
    strategy:
      fail-fast: false
      matrix:
        python-version: [3.6, 3.7, 3.8]
        os: [ubuntu-latest]

    steps:
      - name: Checkout
        uses: actions/checkout@v1
      - name: Set Up Python ${{ matrix.python-version }}
        uses: actions/setup-python@v1
        with:
          python-version: ${{ matrix.python-version }}
      - name: Install
        run: |
          python -m pip install --upgrade pip
          pip install 'pessimist>=0.8.0'
          echo 'importall>=0.2.1' > importall.txt
      - name: Check Deps
        run: |
          python -m pessimist --requirements=importall.txt --fast -c 'importall --root=. --exclude=tests,_demo_pep517.py dowsing' .
=======
        if: ${{ matrix.python-version != '3.9' }}
      - name: Coverage
        run: codecov --token ${{ secrets.CODECOV_TOKEN }} --branch ${{ github.ref }}
        continue-on-error: true
>>>>>>> f281fcdb
<|MERGE_RESOLUTION|>--- conflicted
+++ resolved
@@ -34,20 +34,21 @@
         run: make test
       - name: Lint
         run: make lint
-<<<<<<< HEAD
+        if: ${{ matrix.python-version != '3.9' }}
+
   check-deps:
     runs-on: ${{ matrix.os }}
     strategy:
       fail-fast: false
       matrix:
-        python-version: [3.6, 3.7, 3.8]
+        python-version: ["3.6", "3.7", "3.8", "3.9"]
         os: [ubuntu-latest]
 
     steps:
       - name: Checkout
         uses: actions/checkout@v1
       - name: Set Up Python ${{ matrix.python-version }}
-        uses: actions/setup-python@v1
+        uses: actions/setup-python@v2
         with:
           python-version: ${{ matrix.python-version }}
       - name: Install
@@ -57,10 +58,4 @@
           echo 'importall>=0.2.1' > importall.txt
       - name: Check Deps
         run: |
-          python -m pessimist --requirements=importall.txt --fast -c 'importall --root=. --exclude=tests,_demo_pep517.py dowsing' .
-=======
-        if: ${{ matrix.python-version != '3.9' }}
-      - name: Coverage
-        run: codecov --token ${{ secrets.CODECOV_TOKEN }} --branch ${{ github.ref }}
-        continue-on-error: true
->>>>>>> f281fcdb
+          python -m pessimist --requirements=importall.txt --fast -c 'importall --root=. --exclude=tests,_demo_pep517.py dowsing' .